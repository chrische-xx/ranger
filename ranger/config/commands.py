# -*- coding: utf-8 -*-
# Copyright (C) 2009-2013  Roman Zimbelmann <hut@lepus.uberspace.de>
# This configuration file is licensed under the same terms as ranger.
# ===================================================================
# This file contains ranger's commands.
# It's all in python; lines beginning with # are comments.
#
# Note that additional commands are automatically generated from the methods
# of the class ranger.core.actions.Actions.
#
# You can customize commands in the file ~/.config/ranger/commands.py.
# It has the same syntax as this file.  In fact, you can just copy this
# file there with `ranger --copy-config=commands' and make your modifications.
# But make sure you update your configs when you update ranger.
#
# ===================================================================
# Every class defined here which is a subclass of `Command' will be used as a
# command in ranger.  Several methods are defined to interface with ranger:
#   execute(): called when the command is executed.
#   cancel():  called when closing the console.
#   tab():     called when <TAB> is pressed.
#   quick():   called after each keypress.
#
# The return values for tab() can be either:
#   None: There is no tab completion
#   A string: Change the console to this string
#   A list/tuple/generator: cycle through every item in it
#
# The return value for quick() can be:
#   False: Nothing happens
#   True: Execute the command afterwards
#
# The return value for execute() and cancel() doesn't matter.
#
# ===================================================================
# Commands have certain attributes and methods that facilitate parsing of
# the arguments:
#
# self.line: The whole line that was written in the console.
# self.args: A list of all (space-separated) arguments to the command.
# self.quantifier: If this command was mapped to the key "X" and
#      the user pressed 6X, self.quantifier will be 6.
# self.arg(n): The n-th argument, or an empty string if it doesn't exist.
# self.rest(n): The n-th argument plus everything that followed.  For example,
#      if the command was "search foo bar a b c", rest(2) will be "bar a b c"
# self.start(n): Anything before the n-th argument.  For example, if the
#      command was "search foo bar a b c", start(2) will be "search foo"
#
# ===================================================================
# And this is a little reference for common ranger functions and objects:
#
# self.fm: A reference to the "fm" object which contains most information
#      about ranger.
# self.fm.notify(string): Print the given string on the screen.
# self.fm.notify(string, bad=True): Print the given string in RED.
# self.fm.reload_cwd(): Reload the current working directory.
# self.fm.thisdir: The current working directory. (A File object.)
# self.fm.thisfile: The current file. (A File object too.)
# self.fm.thistab.get_selection(): A list of all selected files.
# self.fm.execute_console(string): Execute the string as a ranger command.
# self.fm.open_console(string): Open the console with the given string
#      already typed in for you.
# self.fm.move(direction): Moves the cursor in the given direction, which
#      can be something like down=3, up=5, right=1, left=1, to=6, ...
#
# File objects (for example self.fm.thisfile) have these useful attributes and
# methods:
#
# cf.path: The path to the file.
# cf.basename: The base name only.
# cf.load_content(): Force a loading of the directories content (which
#      obviously works with directories only)
# cf.is_directory: True/False depending on whether it's a directory.
#
# For advanced commands it is unavoidable to dive a bit into the source code
# of ranger.
# ===================================================================

from ranger.api.commands import *

class alias(Command):
    """:alias <newcommand> <oldcommand>

    Copies the oldcommand as newcommand.
    """

    context = 'browser'
    resolve_macros = False

    def execute(self):
        if not self.arg(1) or not self.arg(2):
            self.fm.notify('Syntax: alias <newcommand> <oldcommand>', bad=True)
        else:
            self.fm.commands.alias(self.arg(1), self.rest(2))

class cd(Command):
    """:cd [-r] <dirname>

    The cd command changes the directory.
    The command 'cd -' is equivalent to typing ``.
    Using the option "-r" will get you to the real path.
    """

    def execute(self):
        import os.path
        if self.arg(1) == '-r':
            self.shift()
            destination = os.path.realpath(self.rest(1))
            if os.path.isfile(destination):
                destination = os.path.dirname(destination)
        else:
            destination = self.rest(1)

        if not destination:
            destination = '~'

        if destination == '-':
            self.fm.enter_bookmark('`')
        else:
            self.fm.cd(destination)

    def tab(self):
        import os
        from os.path import dirname, basename, expanduser, join

        cwd = self.fm.thisdir.path
        rel_dest = self.rest(1)

        bookmarks = [v.path for v in self.fm.bookmarks.dct.values()
                if rel_dest in v.path ]

        # expand the tilde into the user directory
        if rel_dest.startswith('~'):
            rel_dest = expanduser(rel_dest)

        # define some shortcuts
        abs_dest = join(cwd, rel_dest)
        abs_dirname = dirname(abs_dest)
        rel_basename = basename(rel_dest)
        rel_dirname = dirname(rel_dest)

        try:
            # are we at the end of a directory?
            if rel_dest.endswith('/') or rel_dest == '':
                _, dirnames, _ = next(os.walk(abs_dest))

            # are we in the middle of the filename?
            else:
                _, dirnames, _ = next(os.walk(abs_dirname))
                dirnames = [dn for dn in dirnames \
                        if dn.startswith(rel_basename)]
        except (OSError, StopIteration):
            # os.walk found nothing
            pass
        else:
            dirnames.sort()
            if self.fm.settings.cd_bookmarks:
                dirnames = bookmarks + dirnames

            # no results, return None
            if len(dirnames) == 0:
                return

            # one result. since it must be a directory, append a slash.
            if len(dirnames) == 1:
                return self.start(1) + join(rel_dirname, dirnames[0]) + '/'

            # more than one result. append no slash, so the user can
            # manually type in the slash to advance into that directory
            return (self.start(1) + join(rel_dirname, dirname) for dirname in dirnames)


class chain(Command):
    """:chain <command1>; <command2>; ...

    Calls multiple commands at once, separated by semicolons.
    """
    def execute(self):
        for command in self.rest(1).split(";"):
            self.fm.execute_console(command)


class shell(Command):
    escape_macros_for_shell = True

    def execute(self):
        if self.arg(1) and self.arg(1)[0] == '-':
            flags = self.arg(1)[1:]
            command = self.rest(2)
        else:
            flags = ''
            command = self.rest(1)

        if not command and 'p' in flags:
            command = 'cat %f'
        if command:
            if '%' in command:
                command = self.fm.substitute_macros(command, escape=True)
            self.fm.execute_command(command, flags=flags)

    def tab(self):
        from ranger.ext.get_executables import get_executables
        if self.arg(1) and self.arg(1)[0] == '-':
            command = self.rest(2)
        else:
            command = self.rest(1)
        start = self.line[0:len(self.line) - len(command)]

        try:
            position_of_last_space = command.rindex(" ")
        except ValueError:
            return (start + program + ' ' for program \
                    in get_executables() if program.startswith(command))
        if position_of_last_space == len(command) - 1:
            selection = self.fm.thistab.get_selection()
            if len(selection) == 1:
                return self.line + selection[0].shell_escaped_basename + ' '
            else:
                return self.line + '%s '
        else:
            before_word, start_of_word = self.line.rsplit(' ', 1)
            return (before_word + ' ' + file.shell_escaped_basename \
                    for file in self.fm.thisdir.files \
                    if file.shell_escaped_basename.startswith(start_of_word))

class open_with(Command):
    def execute(self):
        app, flags, mode = self._get_app_flags_mode(self.rest(1))
        self.fm.execute_file(
                files = [f for f in self.fm.thistab.get_selection()],
                app = app,
                flags = flags,
                mode = mode)

    def tab(self):
        return self._tab_through_executables()

    def _get_app_flags_mode(self, string):
        """Extracts the application, flags and mode from a string.

        examples:
        "mplayer f 1" => ("mplayer", "f", 1)
        "aunpack 4" => ("aunpack", "", 4)
        "p" => ("", "p", 0)
        "" => None
        """

        app = ''
        flags = ''
        mode = 0
        split = string.split()

        if len(split) == 0:
            pass

        elif len(split) == 1:
            part = split[0]
            if self._is_app(part):
                app = part
            elif self._is_flags(part):
                flags = part
            elif self._is_mode(part):
                mode = part

        elif len(split) == 2:
            part0 = split[0]
            part1 = split[1]

            if self._is_app(part0):
                app = part0
                if self._is_flags(part1):
                    flags = part1
                elif self._is_mode(part1):
                    mode = part1
            elif self._is_flags(part0):
                flags = part0
                if self._is_mode(part1):
                    mode = part1
            elif self._is_mode(part0):
                mode = part0
                if self._is_flags(part1):
                    flags = part1

        elif len(split) >= 3:
            part0 = split[0]
            part1 = split[1]
            part2 = split[2]

            if self._is_app(part0):
                app = part0
                if self._is_flags(part1):
                    flags = part1
                    if self._is_mode(part2):
                        mode = part2
                elif self._is_mode(part1):
                    mode = part1
                    if self._is_flags(part2):
                        flags = part2
            elif self._is_flags(part0):
                flags = part0
                if self._is_mode(part1):
                    mode = part1
            elif self._is_mode(part0):
                mode = part0
                if self._is_flags(part1):
                    flags = part1

        return app, flags, int(mode)

    def _is_app(self, arg):
        return not self._is_flags(arg) and not arg.isdigit()

    def _is_flags(self, arg):
        from ranger.core.runner import ALLOWED_FLAGS
        return all(x in ALLOWED_FLAGS for x in arg)

    def _is_mode(self, arg):
        return all(x in '0123456789' for x in arg)


class set_(Command):
    """:set <option name>=<python expression>

    Gives an option a new value.
    """
    name = 'set'  # don't override the builtin set class
    def execute(self):
        name = self.arg(1)
        name, value, _ = self.parse_setting_line()
        self.fm.set_option_from_string(name, value)

    def tab(self):
        name, value, name_done = self.parse_setting_line()
        settings = self.fm.settings
        if not name:
            return sorted(self.firstpart + setting for setting in settings)
        if not value and not name_done:
            return (self.firstpart + setting for setting in settings \
                    if setting.startswith(name))
        if not value:
            return self.firstpart + str(settings[name])
        if bool in settings.types_of(name):
            if 'true'.startswith(value.lower()):
                return self.firstpart + 'True'
            if 'false'.startswith(value.lower()):
                return self.firstpart + 'False'


class setlocal(set_):
    """:setlocal path=<python string> <option name>=<python expression>

    Gives an option a new value.
    """
    PATH_RE = re.compile(r'^\s*path="?(.*?)"?\s*$')
    def execute(self):
        import os.path
        match = self.PATH_RE.match(self.arg(1))
        if match:
            path = os.path.normpath(os.path.expanduser(match.group(1)))
            self.shift()
        elif self.fm.thisdir:
            path = self.fm.thisdir.path
        else:
            path = None

        if path:
            name = self.arg(1)
            name, value, _ = self.parse_setting_line()
            self.fm.set_option_from_string(name, value, localpath=path)


class setintag(setlocal):
    """:setintag <tag or tags> <option name>=<option value>

    Sets an option for directories that are tagged with a specific tag.
    """
    def execute(self):
        tags = self.arg(1)
        self.shift()
        name, value, _ = self.parse_setting_line()
        self.fm.set_option_from_string(name, value, tags=tags)


class default_linemode(Command):
    def execute(self):
        import re
        from ranger.container.fsobject import POSSIBLE_LINEMODES

        if len(self.args) < 2:
            self.fm.notify("Usage: default_linemode [path=<regexp> | tag=<tag(s)>] <linemode>", bad=True)

        # Extract options like "path=..." or "tag=..." from the command line
        arg1 = self.arg(1)
        method = "always"
        argument = None
        if arg1.startswith("path="):
            method = "path"
            argument = re.compile(arg1[5:])
            self.shift()
        elif arg1.startswith("tag="):
            method = "tag"
            argument = arg1[4:]
            self.shift()

        # Extract and validate the line mode from the command line
        linemode = self.rest(1)
        if linemode not in POSSIBLE_LINEMODES:
            self.fm.notify("Invalid linemode: %s; should be %s" %
                    (linemode, "/".join(POSSIBLE_LINEMODES)), bad=True)

        # Add the prepared entry to the fm.default_linemodes
        entry = [method, argument, linemode]
        self.fm.default_linemodes.appendleft(entry)

        # Redraw the columns
        if hasattr(self.fm.ui, "browser"):
            for col in self.fm.ui.browser.columns:
                col.need_redraw = True


class quit(Command):
    """:quit

    Closes the current tab.  If there is only one tab, quit the program.
    """

    def execute(self):
        if len(self.fm.tabs) <= 1:
            self.fm.exit()
        self.fm.tab_close()


class quitall(Command):
    """:quitall

    Quits the program immediately.
    """

    def execute(self):
        self.fm.exit()


class quit_bang(quitall):
    """:quit!

    Quits the program immediately.
    """
    name = 'quit!'
    allow_abbrev = False


class terminal(Command):
    """:terminal

    Spawns an "x-terminal-emulator" starting in the current directory.
    """
    def execute(self):
        import os
        from ranger.ext.get_executables import get_executables
        command = os.environ.get('TERMCMD', os.environ.get('TERM'))
        if command not in get_executables():
            command = 'x-terminal-emulator'
        if command not in get_executables():
            command = 'xterm'
        self.fm.run(command, flags='f')


class delete(Command):
    """:delete

    Tries to delete the selection.

    "Selection" is defined as all the "marked files" (by default, you
    can mark files with space or v). If there are no marked files,
    use the "current file" (where the cursor is)

    When attempting to delete non-empty directories or multiple
    marked files, it will require a confirmation.
    """

    allow_abbrev = False

    def execute(self):
        import os
        if self.rest(1):
            self.fm.notify("Error: delete takes no arguments! It deletes "
                    "the selected file(s).", bad=True)
            return

        cwd = self.fm.thisdir
        cf = self.fm.thisfile
        if not cwd or not cf:
            self.fm.notify("Error: no file selected for deletion!", bad=True)
            return

        confirm = self.fm.settings.confirm_on_delete
        many_files = (cwd.marked_items or (cf.is_directory and not cf.is_link \
                and len(os.listdir(cf.path)) > 0))

        if confirm != 'never' and (confirm != 'multiple' or many_files):
            self.fm.ui.console.ask("Confirm deletion of: %s (y/N)" %
                ', '.join(f.basename for f in self.fm.thistab.get_selection()),
                self._question_callback, ('n', 'N', 'y', 'Y'))
        else:
            # no need for a confirmation, just delete
            self.fm.delete()

    def _question_callback(self, answer):
        if answer == 'y' or answer == 'Y':
            self.fm.delete()


class mark_tag(Command):
    """:mark_tag [<tags>]

    Mark all tags that are tagged with either of the given tags.
    When leaving out the tag argument, all tagged files are marked.
    """
    do_mark = True

    def execute(self):
        cwd = self.fm.thisdir
        tags = self.rest(1).replace(" ","")
        if not self.fm.tags:
            return
        for fileobj in cwd.files:
            try:
                tag = self.fm.tags.tags[fileobj.realpath]
            except KeyError:
                continue
            if not tags or tag in tags:
                cwd.mark_item(fileobj, val=self.do_mark)
        self.fm.ui.status.need_redraw = True
        self.fm.ui.need_redraw = True


class console(Command):
    """:console <command>

    Open the console with the given command.
    """
    def execute(self):
        position = None
        if self.arg(1)[0:2] == '-p':
            try:
                position = int(self.arg(1)[2:])
                self.shift()
            except:
                pass
        self.fm.open_console(self.rest(1), position=position)


class load_copy_buffer(Command):
    """:load_copy_buffer

    Load the copy buffer from confdir/copy_buffer
    """
    copy_buffer_filename = 'copy_buffer'
    def execute(self):
        from ranger.container.file import File
        from os.path import exists
        try:
            fname = self.fm.confpath(self.copy_buffer_filename)
            f = open(fname, 'r')
        except:
            return self.fm.notify("Cannot open %s" % \
                    (fname or self.copy_buffer_filename), bad=True)
        self.fm.copy_buffer = set(File(g) \
            for g in f.read().split("\n") if exists(g))
        f.close()
        self.fm.ui.redraw_main_column()


class save_copy_buffer(Command):
    """:save_copy_buffer

    Save the copy buffer to confdir/copy_buffer
    """
    copy_buffer_filename = 'copy_buffer'
    def execute(self):
        fname = None
        try:
            fname = self.fm.confpath(self.copy_buffer_filename)
            f = open(fname, 'w')
        except:
            return self.fm.notify("Cannot open %s" % \
                    (fname or self.copy_buffer_filename), bad=True)
        f.write("\n".join(f.path for f in self.fm.copy_buffer))
        f.close()


class unmark_tag(mark_tag):
    """:unmark_tag [<tags>]

    Unmark all tags that are tagged with either of the given tags.
    When leaving out the tag argument, all tagged files are unmarked.
    """
    do_mark = False


class mkdir(Command):
    """:mkdir <dirname>

    Creates a directory with the name <dirname>.
    """

    def execute(self):
        from os.path import join, expanduser, lexists
        from os import mkdir

        dirname = join(self.fm.thisdir.path, expanduser(self.rest(1)))
        if not lexists(dirname):
            mkdir(dirname)
        else:
            self.fm.notify("file/directory exists!", bad=True)

    def tab(self):
        return self._tab_directory_content()


class touch(Command):
    """:touch <fname>

    Creates a file with the name <fname>.
    """

    def execute(self):
        from os.path import join, expanduser, lexists

        fname = join(self.fm.thisdir.path, expanduser(self.rest(1)))
        if not lexists(fname):
            open(fname, 'a').close()
        else:
            self.fm.notify("file/directory exists!", bad=True)

    def tab(self):
        return self._tab_directory_content()


class edit(Command):
    """:edit <filename>

    Opens the specified file in vim
    """

    def execute(self):
        if not self.arg(1):
            self.fm.edit_file(self.fm.thisfile.path)
        else:
            self.fm.edit_file(self.rest(1))

    def tab(self):
        return self._tab_directory_content()


class eval_(Command):
    """:eval [-q] <python code>

    Evaluates the python code.
    `fm' is a reference to the FM instance.
    To display text, use the function `p'.

    Examples:
    :eval fm
    :eval len(fm.directories)
    :eval p("Hello World!")
    """
    name = 'eval'
    resolve_macros = False

    def execute(self):
        if self.arg(1) == '-q':
            code = self.rest(2)
            quiet = True
        else:
            code = self.rest(1)
            quiet = False
        import ranger
        global cmd, fm, p, quantifier
        fm = self.fm
        cmd = self.fm.execute_console
        p = fm.notify
        quantifier = self.quantifier
        try:
            try:
                result = eval(code)
            except SyntaxError:
                exec(code)
            else:
                if result and not quiet:
                    p(result)
        except Exception as err:
            p(err)


class rename(Command):
    """:rename <newname>

    Changes the name of the currently highlighted file to <newname>
    """

    def execute(self):
        from ranger.container.file import File
        from os import access

        new_name = self.rest(1)

        if not new_name:
            return self.fm.notify('Syntax: rename <newname>', bad=True)

        if new_name == self.fm.thisfile.basename:
            return

        if access(new_name, os.F_OK):
            return self.fm.notify("Can't rename: file already exists!", bad=True)

        self.fm.rename(self.fm.thisfile, new_name)
        f = File(new_name)
        self.fm.thisdir.pointed_obj = f
        self.fm.thisfile = f

    def tab(self):
        return self._tab_directory_content()

class renameConsole(Command):
    """:renameConsole

    Creates an open_console for the rename command, automatically placing the cursor before the file extension.
    """

    def execute(self):
        if "." in self.fm.thisfile.basename:
            offset = 6 + len(self.fm.thisfile.basename) - self.fm.thisfile.basename[::-1].index('.')
            self.fm.open_console('rename ' + self.fm.thisfile.basename, position=offset)
        else:
            self.fm.open_console('rename ' + self.fm.thisfile.basename)

class chmod(Command):
    """:chmod <octal number>

    Sets the permissions of the selection to the octal number.

    The octal number is between 0 and 777. The digits specify the
    permissions for the user, the group and others.

    A 1 permits execution, a 2 permits writing, a 4 permits reading.
    Add those numbers to combine them. So a 7 permits everything.
    """

    def execute(self):
        mode = self.rest(1)
        if not mode:
            mode = str(self.quantifier)

        try:
            mode = int(mode, 8)
            if mode < 0 or mode > 0o777:
                raise ValueError
        except ValueError:
            self.fm.notify("Need an octal number between 0 and 777!", bad=True)
            return

        for file in self.fm.thistab.get_selection():
            try:
                os.chmod(file.path, mode)
            except Exception as ex:
                self.fm.notify(ex)

        try:
            # reloading directory.  maybe its better to reload the selected
            # files only.
            self.fm.thisdir.load_content()
        except:
            pass


class bulkrename(Command):
    """:bulkrename

    This command opens a list of selected files in an external editor.
    After you edit and save the file, it will generate a shell script
    which does bulk renaming according to the changes you did in the file.

    This shell script is opened in an editor for you to review.
    After you close it, it will be executed.
    """
    def execute(self):
        import sys
        import tempfile
        from ranger.container.file import File
        from ranger.ext.shell_escape import shell_escape as esc
        py3 = sys.version > "3"

        # Create and edit the file list
        filenames = [f.basename for f in self.fm.thistab.get_selection()]
        listfile = tempfile.NamedTemporaryFile()

        if py3:
            listfile.write("\n".join(filenames).encode("utf-8"))
        else:
            listfile.write("\n".join(filenames))
        listfile.flush()
        self.fm.execute_file([File(listfile.name)], app='editor')
        listfile.seek(0)
        if py3:
            new_filenames = listfile.read().decode("utf-8").split("\n")
        else:
            new_filenames = listfile.read().split("\n")
        listfile.close()
        if all(a == b for a, b in zip(filenames, new_filenames)):
            self.fm.notify("No renaming to be done!")
            return

        # Generate and execute script
        cmdfile = tempfile.NamedTemporaryFile()
        cmdfile.write(b"# This file will be executed when you close the editor.\n")
        cmdfile.write(b"# Please double-check everything, clear the file to abort.\n")
        if py3:
            cmdfile.write("\n".join("mv -vi -- " + esc(old) + " " + esc(new) \
                for old, new in zip(filenames, new_filenames) \
                if old != new).encode("utf-8"))
        else:
            cmdfile.write("\n".join("mv -vi -- " + esc(old) + " " + esc(new) \
                for old, new in zip(filenames, new_filenames) if old != new))
        cmdfile.flush()
        self.fm.execute_file([File(cmdfile.name)], app='editor')
        self.fm.run(['/bin/sh', cmdfile.name], flags='w')
        cmdfile.close()


class relink(Command):
    """:relink <newpath>

    Changes the linked path of the currently highlighted symlink to <newpath>
    """

    def execute(self):
        from ranger.container.file import File

        new_path = self.rest(1)
        cf = self.fm.thisfile

        if not new_path:
            return self.fm.notify('Syntax: relink <newpath>', bad=True)

        if not cf.is_link:
            return self.fm.notify('%s is not a symlink!' % cf.basename, bad=True)

        if new_path == os.readlink(cf.path):
            return

        try:
            os.remove(cf.path)
            os.symlink(new_path, cf.path)
        except OSError as err:
            self.fm.notify(err)

        self.fm.reset()
        self.fm.thisdir.pointed_obj = cf
        self.fm.thisfile = cf

    def tab(self):
        if not self.rest(1):
            return self.line+os.readlink(self.fm.thisfile.path)
        else:
            return self._tab_directory_content()


class help_(Command):
    """:help

    Display ranger's manual page.
    """
    name = 'help'
    def execute(self):
        if self.quantifier == 1:
            self.fm.dump_keybindings()
        elif self.quantifier == 2:
            self.fm.dump_commands()
        elif self.quantifier == 3:
            self.fm.dump_settings()
        else:
            self.fm.display_help()


class copymap(Command):
    """:copymap <keys> <newkeys1> [<newkeys2>...]

    Copies a "browser" keybinding from <keys> to <newkeys>
    """
    context = 'browser'

    def execute(self):
        if not self.arg(1) or not self.arg(2):
            return self.fm.notify("Not enough arguments", bad=True)

        for arg in self.args[2:]:
            self.fm.ui.keymaps.copy(self.context, self.arg(1), arg)


class copypmap(copymap):
    """:copypmap <keys> <newkeys1> [<newkeys2>...]

    Copies a "pager" keybinding from <keys> to <newkeys>
    """
    context = 'pager'


class copycmap(copymap):
    """:copycmap <keys> <newkeys1> [<newkeys2>...]

    Copies a "console" keybinding from <keys> to <newkeys>
    """
    context = 'console'


class copytmap(copymap):
    """:copycmap <keys> <newkeys1> [<newkeys2>...]

    Copies a "taskview" keybinding from <keys> to <newkeys>
    """
    context = 'taskview'


class unmap(Command):
    """:unmap <keys> [<keys2>, ...]

    Remove the given "browser" mappings
    """
    context = 'browser'

    def execute(self):
        for arg in self.args[1:]:
            self.fm.ui.keymaps.unbind(self.context, arg)


class cunmap(unmap):
    """:cunmap <keys> [<keys2>, ...]

    Remove the given "console" mappings
    """
    context = 'browser'


class punmap(unmap):
    """:punmap <keys> [<keys2>, ...]

    Remove the given "pager" mappings
    """
    context = 'pager'


class tunmap(unmap):
    """:tunmap <keys> [<keys2>, ...]

    Remove the given "taskview" mappings
    """
    context = 'taskview'


class map_(Command):
    """:map <keysequence> <command>

    Maps a command to a keysequence in the "browser" context.

    Example:
    map j move down
    map J move down 10
    """
    name = 'map'
    context = 'browser'
    resolve_macros = False

    def execute(self):
        if not self.arg(1) or not self.arg(2):
            return self.fm.notify("Not enough arguments", bad=True)

        self.fm.ui.keymaps.bind(self.context, self.arg(1), self.rest(2))


class cmap(map_):
    """:cmap <keysequence> <command>

    Maps a command to a keysequence in the "console" context.

    Example:
    cmap <ESC> console_close
    cmap <C-x> console_type test
    """
    context = 'console'


class tmap(map_):
    """:tmap <keysequence> <command>

    Maps a command to a keysequence in the "taskview" context.
    """
    context = 'taskview'


class pmap(map_):
    """:pmap <keysequence> <command>

    Maps a command to a keysequence in the "pager" context.
    """
    context = 'pager'


class scout(Command):
    """:scout [-FLAGS] <pattern>

    Swiss army knife command for searching, traveling and filtering files.
    The command takes various flags as arguments which can be used to
    influence its behaviour:

    -a = automatically open a file on unambiguous match
    -e = open the selected file when pressing enter
    -f = filter files that match the current search pattern
    -g = interpret pattern as a glob pattern
    -i = ignore the letter case of the files
    -k = keep the console open when changing a directory with the command
    -l = letter skipping; e.g. allow "rdme" to match the file "readme"
    -m = mark the matching files after pressing enter
    -M = unmark the matching files after pressing enter
    -p = permanent filter: hide non-matching files after pressing enter
    -s = smart case; like -i unless pattern contains upper case letters
    -t = apply filter and search pattern as you type
    -v = inverts the match

    Multiple flags can be combined.  For example, ":scout -gpt" would create
    a :filter-like command using globbing.
    """
    AUTO_OPEN       = 'a'
    OPEN_ON_ENTER   = 'e'
    FILTER          = 'f'
    SM_GLOB         = 'g'
    IGNORE_CASE     = 'i'
    KEEP_OPEN       = 'k'
    SM_LETTERSKIP   = 'l'
    MARK            = 'm'
    UNMARK          = 'M'
    PERM_FILTER     = 'p'
    SM_REGEX        = 'r'
    SMART_CASE      = 's'
    AS_YOU_TYPE     = 't'
    INVERT          = 'v'

    def __init__(self, *args, **kws):
        Command.__init__(self, *args, **kws)
        self._regex = None
        self.flags, self.pattern = self.parse_flags()

    def execute(self):
        thisdir = self.fm.thisdir
        flags   = self.flags
        pattern = self.pattern
        regex   = self._build_regex()
        count   = self._count(move=True)

        self.fm.thistab.last_search = regex
        self.fm.set_search_method(order="search")

        if self.MARK in flags or self.UNMARK in flags:
            value = flags.find(self.MARK) > flags.find(self.UNMARK)
            if self.FILTER in flags:
                for f in thisdir.files:
                    thisdir.mark_item(f, value)
            else:
                for f in thisdir.files:
                    if regex.search(f.basename):
                        thisdir.mark_item(f, value)

        if self.PERM_FILTER in flags:
            thisdir.filter = regex if pattern else None

        # clean up:
        self.cancel()

        if self.OPEN_ON_ENTER in flags or \
                self.AUTO_OPEN in flags and count == 1:
            if os.path.exists(pattern):
                self.fm.cd(pattern)
            else:
                self.fm.move(right=1)

        if self.KEEP_OPEN in flags and thisdir != self.fm.thisdir:
            # reopen the console:
            if not pattern:
                self.fm.open_console(self.line)
            else:
                self.fm.open_console(self.line[0:-len(pattern)])

        if thisdir != self.fm.thisdir and pattern != "..":
            self.fm.block_input(0.5)

    def cancel(self):
        self.fm.thisdir.temporary_filter = None
        self.fm.thisdir.refilter()

    def quick(self):
        asyoutype = self.AS_YOU_TYPE in self.flags
        if self.FILTER in self.flags:
            self.fm.thisdir.temporary_filter = self._build_regex()
        if self.PERM_FILTER in self.flags and asyoutype:
            self.fm.thisdir.filter = self._build_regex()
        if self.FILTER in self.flags or self.PERM_FILTER in self.flags:
            self.fm.thisdir.refilter()
        if self._count(move=asyoutype) == 1 and self.AUTO_OPEN in self.flags:
            return True
        return False

    def tab(self):
        self._count(move=True, offset=1)

    def _build_regex(self):
        if self._regex is not None:
            return self._regex

        frmat   = "%s"
        flags   = self.flags
        pattern = self.pattern

        if pattern == ".":
            return re.compile("")

        # Handle carets at start and dollar signs at end separately
        if pattern.startswith('^'):
            pattern = pattern[1:]
            frmat = "^" + frmat
        if pattern.endswith('$'):
            pattern = pattern[:-1]
            frmat += "$"

        # Apply one of the search methods
        if self.SM_REGEX in flags:
            regex = pattern
        elif self.SM_GLOB in flags:
            regex = re.escape(pattern).replace("\\*", ".*").replace("\\?", ".")
        elif self.SM_LETTERSKIP in flags:
            regex = ".*".join(re.escape(c) for c in pattern)
        else:
            regex = re.escape(pattern)

        regex = frmat % regex

        # Invert regular expression if necessary
        if self.INVERT in flags:
            regex = "^(?:(?!%s).)*$" % regex

        # Compile Regular Expression
        options = re.LOCALE | re.UNICODE
        if self.IGNORE_CASE in flags or self.SMART_CASE in flags and \
                pattern.islower():
            options |= re.IGNORECASE
        try:
            self._regex = re.compile(regex, options)
        except:
            self._regex = re.compile("")
        return self._regex

    def _count(self, move=False, offset=0):
        count   = 0
        cwd     = self.fm.thisdir
        pattern = self.pattern

        if not pattern:
            return 0
        if pattern == '.':
            return 0
        if pattern == '..':
            return 1

        deq = deque(cwd.files)
        deq.rotate(-cwd.pointer - offset)
        i = offset
        regex = self._build_regex()
        for fsobj in deq:
            if regex.search(fsobj.basename):
                count += 1
                if move and count == 1:
                    cwd.move(to=(cwd.pointer + i) % len(cwd.files))
                    self.fm.thisfile = cwd.pointed_obj
            if count > 1:
                return count
            i += 1

        return count == 1


class grep(Command):
    """:grep <string>

    Looks for a string in all marked files or directories
    """

    def execute(self):
        if self.rest(1):
            action = ['grep', '--line-number']
            action.extend(['-e', self.rest(1), '-r'])
            action.extend(f.path for f in self.fm.thistab.get_selection())
            self.fm.execute_command(action, flags='p')


# Version control commands
# --------------------------------
class stage(Command):
    """
    :stage

    Stage selected files for the corresponding version control system
    """
    def execute(self):
        from ranger.ext.vcs import VcsError

        filelist = [f.path for f in self.fm.thistab.get_selection()]
        self.fm.thisdir.vcs_outdated = True
#        for f in self.fm.thistab.get_selection():
#            f.vcs_outdated = True

        try:
            self.fm.thisdir.vcs.add(filelist)
        except VcsError:
            self.fm.notify("Could not stage files.")

        self.fm.reload_cwd()


class unstage(Command):
    """
    :unstage

    Unstage selected files for the corresponding version control system
    """
    def execute(self):
        from ranger.ext.vcs import VcsError

        filelist = [f.path for f in self.fm.thistab.get_selection()]
        self.fm.thisdir.vcs_outdated = True
#        for f in self.fm.thistab.get_selection():
#            f.vcs_outdated = True

        try:
            self.fm.thisdir.vcs.reset(filelist)
        except VcsError:
            self.fm.notify("Could not unstage files.")

        self.fm.reload_cwd()


class diff(Command):
    """
    :diff

    Displays a diff of selected files against the last committed version
    """
    def execute(self):
        from ranger.ext.vcs import VcsError
        import tempfile

        L = self.fm.thistab.get_selection()
        if len(L) == 0: return

        filelist = [f.path for f in L]
        vcs = L[0].vcs

        diff = vcs.get_raw_diff(filelist=filelist)
        if len(diff.strip()) > 0:
            tmp = tempfile.NamedTemporaryFile()
            tmp.write(diff.encode('utf-8'))
            tmp.flush()

            pager = os.environ.get('PAGER', ranger.DEFAULT_PAGER)
            self.fm.run([pager, tmp.name])
        else:
            raise Exception("diff is empty")


class log(Command):
    """
    :log

    Displays the log of the current repo or files
    """
    def execute(self):
        from ranger.ext.vcs import VcsError
        import tempfile

        L = self.fm.thistab.get_selection()
        if len(L) == 0: return

        filelist = [f.path for f in L]
        vcs = L[0].vcs

        log = vcs.get_raw_log(filelist=filelist)
        tmp = tempfile.NamedTemporaryFile()
        tmp.write(log.encode('utf-8'))
        tmp.flush()

        pager = os.environ.get('PAGER', ranger.DEFAULT_PAGER)
        self.fm.run([pager, tmp.name])

class flat(Command):
    """
    :flat <level>

    Flattens the directory view up to the specified level.

        -1 fully flattened
         0 remove flattened view
    """

    def execute(self):
        try:
            level = self.rest(1)
            level = int(level)
        except ValueError:
            level = self.quantifier
        if level < -1:
            self.fm.notify("Need an integer number (-1, 0, 1, ...)", bad=True)
        self.fm.thisdir.unload()
        self.fm.thisdir.flat = level
        self.fm.thisdir.load_content()


<<<<<<< HEAD
# Papermanager commands
# --------------------------------
class paper(Command):
    """
    :paper

    This command opens a series of commands on the console that will ask the
    user to input metadata about the current file.  This is used by the paper
    manager module of ranger and can be later displayed in ranger, for example
    by setting the option "linemode" to "papertitle".
    """
    _paper_console_chain = None
    def execute(self):
        # TODO: This sets a pseudo-global variable containing a stack of
        # commands that should be opened in the console next.  It's a
        # work-around for ranger's lack of inherent console command chaining
        # and will hopefully be implemented properly in the future.
        paper._paper_console_chain = ["url", "year", "authors", "title"]

        self._process_command_stack()

    def _process_command_stack(self):
        if paper._paper_console_chain:
            key = paper._paper_console_chain.pop()
            self._paper_fill_console(key)
        else:
            for col in self.fm.ui.browser.columns:
                col.need_redraw = True

    def _paper_fill_console(self, key):
        paperinfo = self.fm.papermanager.get_paper_info(self.fm.thisfile.path)
        if key in paperinfo and paperinfo[key]:
            existing_value = paperinfo[key]
        else:
            existing_value = ""
        text = "paper_%s %s" % (key, existing_value)
        self.fm.open_console(text, position=len(text))


class paper_title(paper):
    """
    :paper_title <title>

    Tells the paper manager to set/update the title of the current file
    """
    _key = "title"

    def execute(self):
        update_dict = dict()
        update_dict[self._key] = self.rest(1)
        self.fm.papermanager.set_paper_info(self.fm.thisfile.path, update_dict)
        self._process_command_stack()

    def tab(self):
        paperinfo = self.fm.papermanager.get_paper_info(self.fm.thisfile.path)
        if paperinfo[self._key]:
            return self.arg(0) + " " + paperinfo[self._key]


class paper_authors(paper_title):
    """
    :paper_authors <authors>

    Tells the paper manager to set/update the authors of the current file
    """
    _key = "authors"


class paper_url(paper_title):
    """
    :paper_url <authors>

    Tells the paper manager to set/update the url of the current file
    """
    _key = "url"


class paper_year(paper_title):
    """
    :paper_year <authors>

    Tells the paper manager to set/update the year of the current file
    """
    _key = "year"
=======
class filter_inode_type(Command):
    """
    :filter_inode_type [dfl]

    Displays only the files of specified inode type. Parameters
    can be combined.

        d display directories
        f display files
        l display links
    """

    FILTER_DIRS  = 'd'
    FILTER_FILES = 'f'
    FILTER_LINKS = 'l'

    def execute(self):
        if not self.arg(1):
            self.fm.thisdir.inode_type_filter = None
        else:
            self.fm.thisdir.inode_type_filter = lambda file: (
                    True if ((self.FILTER_DIRS  in self.arg(1) and file.is_directory) or
                             (self.FILTER_FILES in self.arg(1) and file.is_file and not file.is_link) or
                             (self.FILTER_LINKS in self.arg(1) and file.is_link)) else False)
        self.fm.thisdir.refilter()
>>>>>>> f9b4e8c0
<|MERGE_RESOLUTION|>--- conflicted
+++ resolved
@@ -1187,6 +1187,33 @@
         return count == 1
 
 
+class filter_inode_type(Command):
+    """
+    :filter_inode_type [dfl]
+
+    Displays only the files of specified inode type. Parameters
+    can be combined.
+
+        d display directories
+        f display files
+        l display links
+    """
+
+    FILTER_DIRS  = 'd'
+    FILTER_FILES = 'f'
+    FILTER_LINKS = 'l'
+
+    def execute(self):
+        if not self.arg(1):
+            self.fm.thisdir.inode_type_filter = None
+        else:
+            self.fm.thisdir.inode_type_filter = lambda file: (
+                    True if ((self.FILTER_DIRS  in self.arg(1) and file.is_directory) or
+                             (self.FILTER_FILES in self.arg(1) and file.is_file and not file.is_link) or
+                             (self.FILTER_LINKS in self.arg(1) and file.is_link)) else False)
+        self.fm.thisdir.refilter()
+
+
 class grep(Command):
     """:grep <string>
 
@@ -1322,7 +1349,6 @@
         self.fm.thisdir.load_content()
 
 
-<<<<<<< HEAD
 # Papermanager commands
 # --------------------------------
 class paper(Command):
@@ -1406,31 +1432,4 @@
 
     Tells the paper manager to set/update the year of the current file
     """
-    _key = "year"
-=======
-class filter_inode_type(Command):
-    """
-    :filter_inode_type [dfl]
-
-    Displays only the files of specified inode type. Parameters
-    can be combined.
-
-        d display directories
-        f display files
-        l display links
-    """
-
-    FILTER_DIRS  = 'd'
-    FILTER_FILES = 'f'
-    FILTER_LINKS = 'l'
-
-    def execute(self):
-        if not self.arg(1):
-            self.fm.thisdir.inode_type_filter = None
-        else:
-            self.fm.thisdir.inode_type_filter = lambda file: (
-                    True if ((self.FILTER_DIRS  in self.arg(1) and file.is_directory) or
-                             (self.FILTER_FILES in self.arg(1) and file.is_file and not file.is_link) or
-                             (self.FILTER_LINKS in self.arg(1) and file.is_link)) else False)
-        self.fm.thisdir.refilter()
->>>>>>> f9b4e8c0
+    _key = "year"