--- conflicted
+++ resolved
@@ -266,7 +266,6 @@
                 self.color_reset()
                 continue
 
-<<<<<<< HEAD
 
             # Deal with the line mode
             if use_linemode == "papertitle":
@@ -275,15 +274,12 @@
                 else:
                     text = paperinfo.title
             if use_linemode == "filename":
-                text = drawn.basename
+                text = drawn.drawn_basename
             elif use_linemode == "permissions":
                 text = "%s %s %s %s" % (drawn.get_permission_string(),
-                        drawn.user, drawn.group, drawn.basename)
-
-
-=======
-            text = drawn.drawn_basename
->>>>>>> 2e7f35a5
+                        drawn.user, drawn.group, drawn.drawn_basename)
+
+
             if drawn.marked and (self.main_column or \
                     self.settings.display_tags_in_all_columns):
                 text = " " + text
