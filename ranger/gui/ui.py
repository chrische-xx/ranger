# Copyright (C) 2009, 2010  Roman Zimbelmann <romanz@lavabit.com>
#
# This program is free software: you can redistribute it and/or modify
# it under the terms of the GNU General Public License as published by
# the Free Software Foundation, either version 3 of the License, or
# (at your option) any later version.
#
# This program is distributed in the hope that it will be useful,
# but WITHOUT ANY WARRANTY; without even the implied warranty of
# MERCHANTABILITY or FITNESS FOR A PARTICULAR PURPOSE.  See the
# GNU General Public License for more details.
#
# You should have received a copy of the GNU General Public License
# along with this program.  If not, see <http://www.gnu.org/licenses/>.

import os
import socket
import sys
import curses
import _curses

from .displayable import DisplayableContainer
from ranger.container.keymap import CommandArgs
from .mouse_event import MouseEvent

TERMINALS_WITH_TITLE = ("xterm", "xterm-256color", "rxvt",
		"rxvt-256color", "rxvt-unicode", "aterm", "Eterm",
		"screen", "screen-256color")

class UI(DisplayableContainer):
	is_set_up = False
	mousemask = curses.ALL_MOUSE_EVENTS | curses.REPORT_MOUSE_POSITION
	load_mode = False
	def __init__(self, keymap=None, env=None, fm=None):
		self._draw_title = os.environ["TERM"] in TERMINALS_WITH_TITLE
		os.environ['ESCDELAY'] = '25'   # don't know a cleaner way

		if env is not None:
			self.env = env
		if fm is not None:
			self.fm = fm

		if keymap is None:
			self.keymap = self.settings.keys.browser_keys()
		else:
			self.keymap = keymap
		self.win = curses.initscr()
		self.env.keybuffer.assign(self.keymap, self.settings.keys.directions)
		self.env.keybuffer.clear()

		DisplayableContainer.__init__(self, None)

	def initialize(self):
		"""initialize curses, then call setup (at the first time) and resize."""
		self.win.leaveok(0)
		self.win.keypad(1)
		self.load_mode = False

		curses.cbreak()
		curses.noecho()
		curses.halfdelay(20)
		try:
			curses.curs_set(int(bool(self.settings.show_cursor)))
		except:
			pass
		curses.start_color()
		curses.use_default_colors()

		curses.mousemask(self.mousemask)
		curses.mouseinterval(0)

		## this line solves this problem:
		## If an action, following a mouse click, includes the
		## suspension and re-initializion of the ui (e.g. running a
		## file by clicking on its preview) and the next key is another
		## mouse click, the bstate of this mouse event will be invalid.
		## (atm, invalid bstates are recognized as scroll-down)
		curses.ungetmouse(0,0,0,0,0)

		if not self.is_set_up:
			self.is_set_up = True
			self.setup()
		self.update_size()

	def suspend(self):
		"""Turn off curses"""
		self.win.keypad(0)
		curses.nocbreak()
		curses.echo()
		try:
			curses.curs_set(1)
		except:
			pass
		curses.mousemask(0)
		curses.endwin()

	def set_load_mode(self, boolean):
		boolean = bool(boolean)
		if boolean != self.load_mode:
			self.load_mode = boolean

			if boolean:
				# don't wait for key presses in the load mode
				curses.cbreak()
				self.win.nodelay(1)
			else:
				self.win.nodelay(0)
				curses.halfdelay(20)

	def destroy(self):
		"""Destroy all widgets and turn off curses"""
		self.suspend()
		DisplayableContainer.destroy(self)

	def handle_mouse(self):
		"""Handles mouse input"""
		try:
			event = MouseEvent(curses.getmouse())
		except _curses.error:
			return

		DisplayableContainer.click(self, event)

	def handle_key(self, key):
		"""Handles key input"""

		if hasattr(self, 'hint'):
			self.hint()

		self.env.key_append(key)

		if DisplayableContainer.press(self, key):
			return

		kbuf = self.env.keybuffer
		cmd = kbuf.command

		self.fm.hide_bookmarks()

		if kbuf.failure:
			kbuf.clear()
			return
		elif not cmd:
			return

		self.env.cmd = cmd

		if cmd.function:
			try:
<<<<<<< HEAD
				cmd.function(CommandArgs.from_widget(self))
=======
				cmd.execute_wrap(self.fm)
>>>>>>> f45f9734
			except Exception as error:
				self.fm.notify(error)
			if kbuf.done:
				kbuf.clear()
		else:
			kbuf.clear()

	def get_next_key(self):
		"""Waits for key input and returns the pressed key"""
		key = self.win.getch()
		if key is not -1:
			if self.settings.flushinput:
				curses.flushinp()
		return key

	def setup(self):
		"""
		Called after an initialize() call.
		Override this!
		"""

	def redraw(self):
		"""Redraw all widgets"""
		self.poke()
		self.draw()
		self.finalize()

	def redraw_window(self):
		"""Redraw the window. This only calls self.win.redrawwin()."""
		self.win.erase()
		self.win.redrawwin()
		self.win.refresh()
		self.win.redrawwin()
		self.need_redraw = True

	def update_size(self):
		"""
		Update self.env.termsize.
		Extend this method to resize all widgets!
		"""
		self.env.termsize = self.win.getmaxyx()

	def draw(self):
		"""Draw all objects in the container"""
		self.win.touchwin()
		DisplayableContainer.draw(self)
		if self._draw_title and self.settings.update_title:
			cwd = self.fm.env.cwd.path
			if cwd.startswith(self.env.home_path):
				cwd = '~' + cwd[len(self.env.home_path):]
			if self.settings.shorten_title:
				split = cwd.rsplit(os.sep, self.settings.shorten_title)
				if os.sep in split[0]:
					cwd = os.sep.join(split[1:])
			sys.stdout.write("\033]2;ranger:" + cwd + "\007")
		self.win.refresh()

	def finalize(self):
		"""Finalize every object in container and refresh the window"""
		DisplayableContainer.finalize(self)
		self.win.refresh()<|MERGE_RESOLUTION|>--- conflicted
+++ resolved
@@ -147,11 +147,7 @@
 
 		if cmd.function:
 			try:
-<<<<<<< HEAD
-				cmd.function(CommandArgs.from_widget(self))
-=======
-				cmd.execute_wrap(self.fm)
->>>>>>> f45f9734
+				cmd.function(CommandArgs.from_widget(self.fm))
 			except Exception as error:
 				self.fm.notify(error)
 			if kbuf.done:
