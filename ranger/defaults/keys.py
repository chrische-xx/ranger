--- conflicted
+++ resolved
@@ -39,14 +39,8 @@
 
 from ranger.api.keys import *
 
-<<<<<<< HEAD
-
-def _vimlike_aliases(command_list):
-	bind, alias = make_abbreviations(command_list)
-=======
 def _vimlike_aliases(map):
 	alias = map.alias
->>>>>>> 0a16f0da
 
 	# the key 'k' will always do the same as KEY_UP, etc.
 	alias(KEY_UP, 'k')
@@ -59,15 +53,7 @@
 	alias(KEY_HOME, 'gg')
 	alias(KEY_END, 'G')
 
-<<<<<<< HEAD
-	# I like to move quickly with J/K
-	alias(ctrl('d'), 'J')
-	alias(ctrl('u'), 'K')
-
-def initialize_commands(command_list):
-=======
 def initialize_commands(map):
->>>>>>> 0a16f0da
 	"""Initialize the commands for the main user interface"""
 
 	# -------------------------------------------------------- movement
@@ -331,11 +317,15 @@
 	map(ctrl('L'), fm.redraw_window())
 
 
-<<<<<<< HEAD
-	bind(KEY_DOWN, wdg.move(relative=1))
-	bind(KEY_UP, wdg.move(relative=-1))
-	bind(KEY_HOME, wdg.move(absolute=0))
-	bind(KEY_END, wdg.move(absolute=-1))
+def _basic_movement(map):
+	map(KEY_DOWN, wdg.move(relative=1))
+	map(KEY_UP, wdg.move(relative=-1))
+	map(KEY_HOME, wdg.move(absolute=0))
+	map(KEY_END, wdg.move(absolute=-1))
+
+
+
+# ------ newkey:
 
 
 def base_directions():
@@ -502,21 +492,6 @@
 	map('?', KEY_F1, fm.display_help())
 	map('w', lambda arg: arg.fm.ui.open_taskview())
 
-	# ---------------------------------------------------------- custom
-	# This is useful to track watched episode of a series.
-	@map(']')
-	def tag_next_and_run(arg):
-		fm = arg.fm
-		fm.tag_remove()
-		fm.tag_remove(movedown=False)
-		fm.tag_toggle()
-		fm.move_pointer(relative=-2)
-		fm.move_right()
-		fm.move_pointer(relative=1)
-
-	# "enter" = shortcut for "1l"
-	map('<cr>', fm.move(Direction(right=2)))
-
 	# ------------------------------------------------ system functions
 	map('ZZ', fm.exit())
 	map(ctrl('R'), fm.reset())
@@ -537,7 +512,7 @@
 	@map('<any>')
 	def type_key(arg):
 		arg.wdg.type_key(arg.match)
-	
+
 	map('<up>', wdg.history_move(-1))
 	map('<down>', wdg.history_move(1))
 	map('<tab>', wdg.tab())
@@ -551,11 +526,4 @@
 pager_keys = ui_keys
 embedded_pager_keys = ui_keys
 console_keys = console_keys()
-directions = vim()
-=======
-def _basic_movement(map):
-	map(KEY_DOWN, wdg.move(relative=1))
-	map(KEY_UP, wdg.move(relative=-1))
-	map(KEY_HOME, wdg.move(absolute=0))
-	map(KEY_END, wdg.move(absolute=-1))
->>>>>>> 0a16f0da
+directions = vim()